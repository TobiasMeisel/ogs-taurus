--- conflicted
+++ resolved
@@ -67,23 +67,15 @@
 		while ((j > beg) && !(array[j] <= m))
 			j--;
 
-		if (i >= j)
-			break;
-<<<<<<< HEAD
-		BASELIB::swap(array[i], array[j]);
-		BASELIB::swap(second_array[i], second_array[j]);
-	}
-
-	BASELIB::swap(array[beg], array[j]);
-	BASELIB::swap(second_array[beg], second_array[j]);
-=======
+		if (i >= j) break;
+
 		BaseLib::swap(array[i], array[j]);
-		BaseLib::swap(perm[i], perm[j]);
+		BaseLib::swap(second_array[i], second_array[j]);
 	}
 
 	BaseLib::swap(array[beg], array[j]);
-	BaseLib::swap(perm[beg], perm[j]);
->>>>>>> da4ece34
+	BaseLib::swap(second_array[beg], second_array[j]);
+
 	return j;
 }
 
