--- conflicted
+++ resolved
@@ -1,26 +1,19 @@
 /**
-<<<<<<< HEAD
  * \file
  * \author Karsten Rink
  * \date   2012-05-08
  * \brief  Implementation of the MeshIO class.
  *
  * \copyright
-=======
- * @copyright
->>>>>>> 7499ce3b
  * Copyright (c) 2013, OpenGeoSys Community (http://www.opengeosys.org)
  *            Distributed under a Modified BSD License.
  *              See accompanying file LICENSE.txt or
  *              http://www.opengeosys.org/project/license
  *
-<<<<<<< HEAD
-=======
  *
  * @file MeshIO.cpp
  * @date 2012-05-08
  * @author Karsten Rink
->>>>>>> 7499ce3b
  */
 
 #include <iomanip>
