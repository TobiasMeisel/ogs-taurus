/**
<<<<<<< HEAD
 * \file
 * \author Karsten Rink
 * \date   2012-11-26
 * \brief  Implementation of the zLibDataCompressor class.
 *
 * \copyright
 * Copyright (c) 2013, OpenGeoSys Community (http://www.opengeosys.org)
=======
 * Copyright (c) 2013, OpenGeoSys Community (http://www.opengeosys.net)
>>>>>>> 7499ce3b
 *            Distributed under a Modified BSD License.
 *              See accompanying file LICENSE.txt or
 *              http://www.opengeosys.org/project/license
 *
 */

#include <cstddef>
#include <iostream>

// ThirdParty/logog
#include "logog/include/logog.hpp"

#include "zlib/zlib.h"

#include "zLibDataCompressor.h"

unsigned long zLibDataCompressor::CompressBuffer(const unsigned char* uncompressedData,
                                                 unsigned long uncompressedSize,
                                                 unsigned char* compressedData,
                                                 unsigned long compressionSpace)
{
	int CompressionLevel = Z_DEFAULT_COMPRESSION;
	unsigned long compressedSize = compressionSpace;
	Bytef* cd = reinterpret_cast<Bytef*>(compressedData);
	const Bytef* ud = reinterpret_cast<const Bytef*>(uncompressedData);

	// Call zlib's compress function.
	if(compress2(cd, &compressedSize, ud, uncompressedSize, CompressionLevel) != Z_OK)
	{
		ERR("zLibDataCompressor::CompressBuffer(): Zlib error while compressing data.");
		return 0;
	}

	return compressedSize;
}

unsigned long zLibDataCompressor::UncompressBuffer(const unsigned char* compressedData,
                                                   unsigned long compressedSize,
                                                   unsigned char* uncompressedData,
                                                   unsigned long uncompressedSize)
{
	unsigned long decSize = uncompressedSize;
	Bytef* ud = reinterpret_cast<Bytef*>(uncompressedData);
	const Bytef* cd = reinterpret_cast<const Bytef*>(compressedData);

	// Call zlib's uncompress function.
	if(uncompress(ud, &decSize, cd, compressedSize) != Z_OK)
	{
		ERR("zLibDataCompressor::CompressBuffer(): Zlib error while uncompressing data.");
		return 0;
	}

	// Make sure the output size matched that expected.
	if(decSize != uncompressedSize)
	{
<<<<<<< HEAD
		std::cout << "Decompression produced incorrect size. Expected "
			      << uncompressedSize << " and got " << decSize << std::endl;
=======
		WARN("Decompression produced incorrect size. Expected %d and got %d.",
		     uncompressedSize, decSize);
>>>>>>> 7499ce3b
		return 0;
	}

	return decSize;
}<|MERGE_RESOLUTION|>--- conflicted
+++ resolved
@@ -1,5 +1,4 @@
 /**
-<<<<<<< HEAD
  * \file
  * \author Karsten Rink
  * \date   2012-11-26
@@ -7,13 +6,14 @@
  *
  * \copyright
  * Copyright (c) 2013, OpenGeoSys Community (http://www.opengeosys.org)
-=======
- * Copyright (c) 2013, OpenGeoSys Community (http://www.opengeosys.net)
->>>>>>> 7499ce3b
  *            Distributed under a Modified BSD License.
  *              See accompanying file LICENSE.txt or
  *              http://www.opengeosys.org/project/license
  *
+ * \file zLibDataCompressor.cpp
+ *
+ * Created on 2012-11-26 by Karsten Rink
+ * Based on the vtkZLibDataCompressor-class in VTK 5.6
  */
 
 #include <cstddef>
@@ -65,13 +65,8 @@
 	// Make sure the output size matched that expected.
 	if(decSize != uncompressedSize)
 	{
-<<<<<<< HEAD
-		std::cout << "Decompression produced incorrect size. Expected "
-			      << uncompressedSize << " and got " << decSize << std::endl;
-=======
 		WARN("Decompression produced incorrect size. Expected %d and got %d.",
 		     uncompressedSize, decSize);
->>>>>>> 7499ce3b
 		return 0;
 	}
 
