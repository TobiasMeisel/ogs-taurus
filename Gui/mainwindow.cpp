--- conflicted
+++ resolved
@@ -771,11 +771,8 @@
 		QImage raster;
 		QPointF origin;
 		double scalingFactor;
-<<<<<<< HEAD
 		OGSRaster::loadImage(fileName, raster, origin, scalingFactor, false);
-=======
-		OGSRaster::loadImage(fileName, raster, origin, scalingFactor, true, true);
->>>>>>> e8568eb9
+		//OGSRaster::loadImage(fileName, raster, origin, scalingFactor, true, true);
 
 		VtkBGImageSource* bg = VtkBGImageSource::New();
 		bg->SetOrigin(origin.x(), origin.y());
@@ -1036,7 +1033,7 @@
 	QString fileName = QFileDialog::getOpenFileName( this, "Select data file to open",
 							settings.value("lastOpenedFileDirectory").toString(),
 							"Text files (*.txt);;All files (* *.*)");
-	if (!fileName.isEmpty()) 
+	if (!fileName.isEmpty())
 	{
 		QDir dir = QDir(fileName);
 		settings.setValue("lastOpenedFileDirectory", dir.absolutePath());
