--- conflicted
+++ resolved
@@ -39,12 +39,6 @@
 #include "Point.h"
 #include "Station.h"
 
-<<<<<<< HEAD
-=======
-// OgsLib
-#include "OGS/ProjectData.h"
-
->>>>>>> 3aa4740d
 void convertPoints (DBFHandle dbf_handle,
                     std::string const& out_fname,
                     size_t x_id,
@@ -55,11 +49,7 @@
                     bool station)
 {
 	int n_records (DBFGetRecordCount (dbf_handle));
-<<<<<<< HEAD
-	std::cout << "writing " << n_records << " records" << std::endl;
-=======
 	INFO("Reading %d records.", n_records);
->>>>>>> 3aa4740d
 
 	std::vector<GeoLib::Point*>* points (new std::vector<GeoLib::Point*>);
 	points->reserve (n_records);
@@ -185,15 +175,6 @@
 	if (hSHP) {
 		SHPGetInfo( hSHP, &number_of_elements, &shape_type, padfMinBound, padfMaxBound );
 
-<<<<<<< HEAD
-	if ((shape_type - 1) % 10 == 0)
-		std::cout << "shape file contains " << number_of_elements << " points" << std::endl;
-	if ( ((shape_type - 3) % 10 == 0 || (shape_type - 5) % 10 == 0))
-	{
-		std::cout << "shape file contains " << number_of_elements << " polylines" <<
-		std::endl;
-		std::cout << "this programme only handles point-input files" << std::endl;
-=======
 		if ((shape_type - 1) % 10 == 0)
 			INFO("Shape file contains %d points.", number_of_elements);
 		if ( ((shape_type - 3) % 10 == 0 || (shape_type - 5) % 10 == 0))
@@ -203,7 +184,6 @@
 			SHPClose(hSHP);
 			return 0;
 		}
->>>>>>> 3aa4740d
 		SHPClose(hSHP);
 	} else {
 		ERR("Could not open shapefile %s.", fname.c_str());
@@ -212,47 +192,9 @@
 	DBFHandle dbf_handle = DBFOpen(fname.c_str(),"rb");
 	if(dbf_handle)
 	{
-<<<<<<< HEAD
-		char* field_name (new char[256]);
-		int width(0), n_decimals(0);
-		size_t n_fields (DBFGetFieldCount(dbf_handle));
-		std::cout << "************************************************" << std::endl;
-		std::cout << "field idx | name of field | data type of field " << std::endl;
-		for (size_t field_idx (0); field_idx < n_fields; field_idx++)
-		{
-			DBFGetFieldInfo( dbf_handle, field_idx, field_name, &width, &n_decimals);
-			if (field_idx < 10)
-				std::cout << "        " << field_idx << " |" << std::flush;
-			else
-				std::cout << "       " << field_idx << " |" << std::flush;
-			std::string field_name_str (field_name);
-			for (int k(0); k < (14 - (int)field_name_str.size()); k++)
-				std::cout << " ";
-			std::cout << field_name_str << " |" << std::flush;
-
-			char native_field_type (DBFGetNativeFieldType  (dbf_handle, field_idx));
-			switch (native_field_type)
-			{
-			case 'C':
-				std::cout << "             string" << std::endl;
-				break;
-			case 'F':
-				std::cout << "              float" << std::endl;
-				break;
-			case 'N':
-				std::cout << "            numeric" << std::endl;
-				break;
-			default:
-				std::cout << "      n_decimal " << n_decimals << std::endl;
-				break;
-			}
-		}
-		delete [] field_name;
-		std::cout << "************************************************" << std::endl;
-=======
 		std::size_t n_fields(DBFGetFieldCount(dbf_handle));
 		printFieldInformationTable(dbf_handle, n_fields);
->>>>>>> 3aa4740d
+				break;
 
 		size_t x_id, y_id, z_id;
 		INFO("Please give the field idx that should be used for reading the x coordinate: ");
